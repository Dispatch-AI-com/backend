--- conflicted
+++ resolved
@@ -6,19 +6,12 @@
 
 @Schema({ timestamps: true })
 export class ServiceBooking {
-  @Prop({
-    type: mongoose.Schema.Types.ObjectId,
-    ref: 'Service',
-    required: true,
-  })
-  serviceId!: mongoose.Types.ObjectId;
+  @Prop({ required: true })
+  serviceId!: string;
 
-<<<<<<< HEAD
-  @Prop({ type: mongoose.Schema.Types.ObjectId, required: true })
-  companyId!: mongoose.Types.ObjectId;
+  @Prop({ required: true })
+  companyId!: string;
 
-=======
->>>>>>> 195a6ba7
   @Prop({
     type: {
       name: { type: String },

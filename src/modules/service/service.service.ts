import {
  BadRequestException,
  Injectable,
  NotFoundException,
} from '@nestjs/common';
import { InjectModel } from '@nestjs/mongoose';
import { Model, Types } from 'mongoose';

import { CreateServiceDto } from './dto/create-service.dto';
import { UpdateServiceDto } from './dto/update-service.dto';
import { Service, ServiceDocument } from './schema/service.schema';

@Injectable()
export class ServiceService {
  constructor(
    @InjectModel(Service.name)
    private readonly serviceModel: Model<ServiceDocument>,
  ) {}

  async create(createServiceDto: CreateServiceDto): Promise<Service> {
    const createdService = new this.serviceModel(createServiceDto);
    return createdService.save();
  }

  async findAll(userId?: string): Promise<Service[]> {
    if (userId) {
<<<<<<< HEAD
      return this.serviceModel.find({ userId }).exec();
=======
      return this.serviceModel.find({ userId: { $eq: userId } }).exec();
>>>>>>> 5e30b169
    }
    return this.serviceModel.find().exec();
  }

  async findOne(id: string): Promise<Service> {
    const service = await this.serviceModel.findById(id).exec();
    if (!service) {
      throw new NotFoundException('Service not found');
    }
    return service;
  }

  async update(id: string, dto: UpdateServiceDto): Promise<Service> {
    if (!Types.ObjectId.isValid(id)) {
      throw new BadRequestException('Invalid service ID format');
    }

    const updated = await this.serviceModel
      .findByIdAndUpdate(
        new Types.ObjectId(id),
        { $set: dto },
        {
          new: true,
          runValidators: true,
          context: 'query',
        },
      )
      .exec();

    if (!updated) {
      throw new NotFoundException('Service not found');
    }
    return updated;
  }

  async remove(id: string): Promise<void> {
    const result = await this.serviceModel.findByIdAndDelete(id).exec();
    if (!result) {
      throw new NotFoundException('Service not found');
    }
  }
}<|MERGE_RESOLUTION|>--- conflicted
+++ resolved
@@ -24,11 +24,7 @@
 
   async findAll(userId?: string): Promise<Service[]> {
     if (userId) {
-<<<<<<< HEAD
-      return this.serviceModel.find({ userId }).exec();
-=======
       return this.serviceModel.find({ userId: { $eq: userId } }).exec();
->>>>>>> 5e30b169
     }
     return this.serviceModel.find().exec();
   }

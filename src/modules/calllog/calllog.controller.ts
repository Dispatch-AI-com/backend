import {
  Body,
  Controller,
  Get,
  Param,
  Patch,
  Post,
  Query,
} from '@nestjs/common';
import { ApiOperation, ApiQuery, ApiResponse, ApiTags } from '@nestjs/swagger';

import { CalllogService } from './calllog.service';
import { CreateCallLogDto } from './dto/create-calllog.dto';
import { UpdateCallLogDto } from './dto/update-calllog.dto';

@ApiTags('calllog')
@Controller('calllog')
export class CalllogController {
  constructor(private readonly calllogService: CalllogService) {}

  @Post()
  @ApiOperation({ summary: 'Create a new call log' })
  @ApiResponse({ status: 201, description: 'Call log created successfully' })
  create(@Body() createCallLogDto: CreateCallLogDto) {
    return this.calllogService.create(createCallLogDto);
  }

  @Get()
  @ApiOperation({ summary: 'Get all call logs' })
  @ApiResponse({ status: 200, description: 'Return all call logs' })
  findAll() {
    return this.calllogService.findAll();
  }

  @Get('company/:companyId')
  @ApiOperation({ summary: 'Get call logs by company ID' })
<<<<<<< HEAD
  @ApiResponse({
    status: 200,
    description: 'Return call logs for the specified company',
  })
  findByCompanyId(@Query('companyId') companyId: string) {
=======
  @ApiResponse({ status: 200, description: 'Return call logs for the specified company' })
  findByCompanyId(@Param('companyId') companyId: string) {
>>>>>>> e7a823e0
    return this.calllogService.findByCompanyId(companyId);
  }

  @Get('date-range')
  @ApiOperation({ summary: 'Get call logs by date range' })
  @ApiQuery({ name: 'startDate', required: true, type: Date })
  @ApiQuery({ name: 'endDate', required: true, type: Date })
  @ApiResponse({
    status: 200,
    description: 'Return call logs within the specified date range',
  })
  findByStartAt(
    @Query('startDate') startDate: Date,
    @Query('endDate') endDate: Date,
  ) {
    return this.calllogService.findByStartAt(startDate, endDate);
  }

  @Patch(':id')
  @ApiOperation({ summary: 'Update a call log' })
  @ApiResponse({ status: 200, description: 'Call log updated successfully' })
  @ApiResponse({ status: 404, description: 'Call log not found' })
  update(@Param('id') id: string, @Body() updateCallLogDto: UpdateCallLogDto) {
    return this.calllogService.update(id, updateCallLogDto);
  }
}<|MERGE_RESOLUTION|>--- conflicted
+++ resolved
@@ -34,16 +34,8 @@
 
   @Get('company/:companyId')
   @ApiOperation({ summary: 'Get call logs by company ID' })
-<<<<<<< HEAD
-  @ApiResponse({
-    status: 200,
-    description: 'Return call logs for the specified company',
-  })
-  findByCompanyId(@Query('companyId') companyId: string) {
-=======
   @ApiResponse({ status: 200, description: 'Return call logs for the specified company' })
   findByCompanyId(@Param('companyId') companyId: string) {
->>>>>>> e7a823e0
     return this.calllogService.findByCompanyId(companyId);
   }
 

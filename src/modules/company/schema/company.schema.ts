--- conflicted
+++ resolved
@@ -3,7 +3,6 @@
 
 import { User } from '@/modules/user/schema/user.schema';
 
-<<<<<<< HEAD
 const DEFAULT_GREETING_MESSAGE = `Hello! I'm an Dispatch AI assistant working for you.
 
 Your team is not available to take the call right now.
@@ -12,8 +11,6 @@
 
 You can also speak to me in Mandarin Chinese.`;
 
-=======
->>>>>>> ec9d0f19
 @Schema({ timestamps: true })
 export class Company {
   @Prop({ required: true })

--- conflicted
+++ resolved
@@ -13,32 +13,9 @@
 
   @Prop({ type: MongooseSchema.Types.ObjectId, ref: 'User', required: true })
   user!: User;
-<<<<<<< HEAD
-=======
-
-  @Prop({ unique: true })
-  twilioPhoneNumber?: string;
-
   @Prop()
   calendar_access_token?: string;
-
-  @Prop({
-    type: {
-      message: {
-        type: String,
-      },
-      isCustom: { type: Boolean, default: false },
-    },
-    default: () => ({
-      message: DEFAULT_GREETING_MESSAGE,
-      isCustom: false,
-    }),
-  })
-  greeting!: {
-    message: string;
-    isCustom: boolean;
-  };
->>>>>>> 1e112ad4
+  
   _id!: Types.ObjectId;
 }
 

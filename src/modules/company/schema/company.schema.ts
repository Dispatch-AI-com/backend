import { Prop, Schema, SchemaFactory } from '@nestjs/mongoose';
<<<<<<< HEAD
import { Document, Schema as MongooseSchema } from 'mongoose';
=======
import { Schema as MongooseSchema, Types } from 'mongoose';
>>>>>>> 0841526c

import { User } from '@/modules/user/schema/user.schema';

const DEFAULT_GREETING_MESSAGE = `Hello! I'm an Dispatch AI assistant working for you.

Your team is not available to take the call right now.

I can take a message for you, or help you book an appointment with your team. What can I do for you today?

你也可以和我说普通话。`;

@Schema({ timestamps: true })
export class Company {
  @Prop({ required: true })
  businessName!: string;

  @Prop({
    type: {
      unitAptPOBox: { type: String },
      streetAddress: { type: String, required: true },
      suburb: { type: String, required: true },
      state: { type: String, required: true },
      postcode: { type: String, required: true },
    },
    required: true,
  })
  address!: {
    unitAptPOBox?: string;
    streetAddress: string;
    suburb: string;
    state: string;
    postcode: string;
  };

  @Prop({ required: true, unique: true })
  email!: string;

  @Prop({ required: true, unique: true })
  abn!: string;

  @Prop({ required: true })
  number!: string;

  @Prop({ type: MongooseSchema.Types.ObjectId, ref: 'User', required: true })
  user!: User;

<<<<<<< HEAD
  @Prop({ unique: true })
  twilioPhoneNumber!: string;

  @Prop({
    type: {
      message: {
        type: String,
      },
      isCustom: { type: Boolean, default: false },
    },
    default: () => ({
      message: DEFAULT_GREETING_MESSAGE,
      isCustom: false
    }),
  })
  greeting!: {
    message: string;
    isCustom: boolean;
  };
=======
  _id!: Types.ObjectId;
>>>>>>> 0841526c
}

export type CompanyDocument = Company & Document;
export const CompanySchema = SchemaFactory.createForClass(Company);<|MERGE_RESOLUTION|>--- conflicted
+++ resolved
@@ -1,9 +1,6 @@
 import { Prop, Schema, SchemaFactory } from '@nestjs/mongoose';
-<<<<<<< HEAD
+
 import { Document, Schema as MongooseSchema } from 'mongoose';
-=======
-import { Schema as MongooseSchema, Types } from 'mongoose';
->>>>>>> 0841526c
 
 import { User } from '@/modules/user/schema/user.schema';
 
@@ -50,7 +47,6 @@
   @Prop({ type: MongooseSchema.Types.ObjectId, ref: 'User', required: true })
   user!: User;
 
-<<<<<<< HEAD
   @Prop({ unique: true })
   twilioPhoneNumber!: string;
 
@@ -70,9 +66,6 @@
     message: string;
     isCustom: boolean;
   };
-=======
-  _id!: Types.ObjectId;
->>>>>>> 0841526c
 }
 
 export type CompanyDocument = Company & Document;

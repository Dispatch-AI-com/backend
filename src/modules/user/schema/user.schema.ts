import { Prop, Schema, SchemaFactory } from '@nestjs/mongoose';
import { Document, Schema as MongooseSchema } from 'mongoose';

import { EUserRole } from '@/common/constants/user.constant';

import { UserStatus } from '../enum/userStatus.enum';

// Add the greeting message
const DEFAULT_GREETING_MESSAGE = `Hello! I'm an Dispatch AI assistant working for you.

Your team is not available to take the call right now.

I can take a message for you, or help you book an appointment with your team. What can I do for you today?

你也可以和我说普通话。`;

@Schema({ timestamps: true })
export class User extends Document {
  @Prop()
  firstName!: string;

  @Prop()
  lastName!: string;

  @Prop({ required: true, unique: true })
  email!: string;

  @Prop({ required: false, select: false })
  password?: string;

  @Prop()
  twilioPhoneNumber!: string;

  @Prop()
  fullPhoneNumber!: string;

  @Prop()
  readonly createdAt!: Date;

  @Prop()
  readonly updatedAt!: Date;

  @Prop({ default: true })
  receivedAdverts!: boolean;

  @Prop({
    type: String,
    enum: UserStatus,
    default: UserStatus.active,
  })
  status!: UserStatus;

  @Prop()
  statusReason!: string;

  @Prop()
  position!: string;

  @Prop({
    type: String,
    enum: EUserRole,
    default: EUserRole.user,
  })
  role!: EUserRole;

<<<<<<< HEAD
  @Prop({ default: false })
  emailVerified!: boolean;

  @Prop({ default: false })
  phoneVerified!: boolean;
=======
  // Add billing address
  @Prop({
    type: {
      unitAptPOBox: { type: String },
      streetAddress: { type: String, required: true },
      suburb: { type: String, required: true },
      state: { type: String, required: true },
      postcode: { type: String, required: true },
    },
    required: false,
  })
  address?: {
    unitAptPOBox?: string;
    streetAddress: string;
    suburb: string;
    state: string;
    postcode: string;
  };

  // Add greeting message
  @Prop({
    type: {
      message: {
        type: String,
      },
      isCustom: { type: Boolean, default: false },
    },
    default: () => ({
      message: DEFAULT_GREETING_MESSAGE,
      isCustom: false,
    }),
  })
  greeting!: {
    message: string;
    isCustom: boolean;
  };
>>>>>>> ec9d0f19
}

export type UserDocument = User & Document;
export const userSchema = SchemaFactory.createForClass(User);

export { UserStatus };<|MERGE_RESOLUTION|>--- conflicted
+++ resolved
@@ -63,13 +63,12 @@
   })
   role!: EUserRole;
 
-<<<<<<< HEAD
   @Prop({ default: false })
   emailVerified!: boolean;
 
   @Prop({ default: false })
   phoneVerified!: boolean;
-=======
+
   // Add billing address
   @Prop({
     type: {
@@ -106,7 +105,6 @@
     message: string;
     isCustom: boolean;
   };
->>>>>>> ec9d0f19
 }
 
 export type UserDocument = User & Document;

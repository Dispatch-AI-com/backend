--- conflicted
+++ resolved
@@ -67,13 +67,8 @@
     const hashedPassword = await bcrypt.hash(userData.password, SALT_ROUNDS);
     const nameParts = userData.name ? userData.name.split(' ') : [''];
     const secureUserData = {
-<<<<<<< HEAD
-      firstName: userData.firstName,
-      lastName: userData.lastName,
-=======
       firstName: nameParts[0] || '',
       lastName: nameParts.slice(1).join(' ') || '',
->>>>>>> b5397f80
       email: userData.email,
       password: hashedPassword,
       role: userData.role ?? EUserRole.user,

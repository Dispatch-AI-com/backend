--- conflicted
+++ resolved
@@ -11,12 +11,8 @@
 import { AuthGuard } from '@nestjs/passport';
 import { ApiBody, ApiOperation, ApiResponse, ApiTags } from '@nestjs/swagger';
 import type { Request, Response } from 'express';
-
 import { EUserRole } from '@/common/constants/user.constant';
-<<<<<<< HEAD
-=======
 import { SkipCSRF } from '@/common/decorators/skip-csrf.decorator';
->>>>>>> f6d03402
 import { AuthService } from '@/modules/auth/auth.service';
 import { LoginDto } from '@/modules/auth/dto/login.dto';
 import { CreateUserDto } from '@/modules/auth/dto/signup.dto';

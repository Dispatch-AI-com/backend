import { Body, Controller, Post } from '@nestjs/common';
import { ApiBody, ApiOperation, ApiResponse, ApiTags } from '@nestjs/swagger';
import { Types } from 'mongoose';

import { AuthService } from '@/modules/auth/auth.service';
import { LoginDto } from '@/modules/auth/dto/login.dto';
import { CreateUserDto } from '@/modules/auth/dto/signup.dto';
import { UserResponseDto } from '@/modules/auth/dto/user-response.dto';
import { UserDocument } from '@/modules/user/schema/user.schema';

@ApiTags('auth')
@Controller('auth')
export class AuthController {
  constructor(private readonly authService: AuthService) {}

  @ApiOperation({
    summary: 'User Registration',
    description: 'Create a new user account',
  })
  @ApiBody({
    type: CreateUserDto,
    examples: {
      signupExample: {
        value: {
          name: 'Test User',
          email: 'test@example.com',
          password: 'Test123!',
          role: 'user',
        },
        summary: 'Registration Example',
      },
    },
  })
  @ApiResponse({ status: 201, description: 'User successfully created' })
  @ApiResponse({
    status: 400,
    description: 'Bad request - Invalid password or email',
  })
  @ApiResponse({ status: 409, description: 'User already exists' })
  @ApiResponse({ status: 500, description: 'Internal server error' })
  @Post('signup')
  async createUser(
    @Body() createUserDto: CreateUserDto,
  ): Promise<{ user: UserResponseDto; token: string }> {
    const { user, token } = await this.authService.createUser(createUserDto);
    return { user: this.toResponseDto(user), token };
  }

  @ApiOperation({
    summary: 'User Login',
    description: 'Login with email and password',
  })
  @ApiBody({
    type: LoginDto,
    examples: {
      loginExample: {
        value: {
          email: 'test@example.com',
          password: 'Test123!',
        },
        summary: 'login example',
      },
    },
  })
  @ApiResponse({ status: 201, description: 'Login successful' })
  @ApiResponse({ status: 401, description: 'Email or password is incorrect' })
  @Post('login')
  async login(
    @Body() loginDto: LoginDto,
  ): Promise<{ user: UserResponseDto; token: string }> {
    const { user, token } = await this.authService.login(loginDto);
<<<<<<< HEAD
    return { user: this.toResponseDto(user), token };
  }

  private toResponseDto(user: UserDocument): UserResponseDto {
    return {
      _id:
        user._id instanceof Types.ObjectId
          ? user._id.toString()
          : String(user._id),
      email: user.email,
      firstName: user.firstName,
      lastName: user.lastName,
      role: user.role,
    };
=======

    const safeUser: UserResponseDto = {
      _id: String(user._id),
      email: String(user.email),
      firstName: user.firstName ? String(user.firstName) : undefined,
      lastName: user.lastName ? String(user.lastName) : undefined,
      role: user.role,
    };
    return { user: safeUser, token };
>>>>>>> 462da971
  }
}<|MERGE_RESOLUTION|>--- conflicted
+++ resolved
@@ -69,22 +69,6 @@
     @Body() loginDto: LoginDto,
   ): Promise<{ user: UserResponseDto; token: string }> {
     const { user, token } = await this.authService.login(loginDto);
-<<<<<<< HEAD
-    return { user: this.toResponseDto(user), token };
-  }
-
-  private toResponseDto(user: UserDocument): UserResponseDto {
-    return {
-      _id:
-        user._id instanceof Types.ObjectId
-          ? user._id.toString()
-          : String(user._id),
-      email: user.email,
-      firstName: user.firstName,
-      lastName: user.lastName,
-      role: user.role,
-    };
-=======
 
     const safeUser: UserResponseDto = {
       _id: String(user._id),
@@ -94,6 +78,5 @@
       role: user.role,
     };
     return { user: safeUser, token };
->>>>>>> 462da971
   }
 }
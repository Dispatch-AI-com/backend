import { Body, Controller, Post } from '@nestjs/common';
import { ApiBody, ApiOperation, ApiResponse, ApiTags } from '@nestjs/swagger';
import { plainToInstance } from 'class-transformer';

import { AuthService } from '@/modules/auth/auth.service';
import { LoginDto } from '@/modules/auth/dto/login.dto';
import { CreateUserDto } from '@/modules/auth/dto/signup.dto';
import { UserResponseDto } from '@/modules/auth/dto/user-response.dto';

@ApiTags('auth')
@Controller('auth')
export class AuthController {
  constructor(private readonly authService: AuthService) {}

  @ApiOperation({
    summary: 'User Registration',
    description: 'Create a new user account',
  })
  @ApiBody({
    type: CreateUserDto,
    examples: {
      signupExample: {
        value: {
          name: 'Test User',
          email: 'test@example.com',
          password: 'Test123!',
          role: 'user',
        },
        summary: 'Registration Example',
      },
    },
  })
  @ApiResponse({ status: 201, description: 'User successfully created' })
  @ApiResponse({
    status: 400,
    description: 'Bad request - Invalid password or email',
  })
  @ApiResponse({ status: 409, description: 'User already exists' })
  @ApiResponse({ status: 500, description: 'Internal server error' })
  @Post('signup')
  async createUser(
    @Body() createUserDto: CreateUserDto,
  ): Promise<{ user: UserResponseDto; token: string }> {
    const { user, token } = await this.authService.createUser(createUserDto);
    const safeUser = plainToInstance(UserResponseDto, user, {
      excludeExtraneousValues: true,
    });
    return { user: safeUser, token };
  }

  @ApiOperation({
    summary: 'User Login',
    description: 'Login with email and password',
  })
  @ApiBody({
    type: LoginDto,
    examples: {
      loginExample: {
        value: {
          email: 'test@example.com',
          password: 'Test123!',
        },
        summary: 'login example',
      },
    },
  })
  @ApiResponse({ status: 201, description: 'Login successful' })
  @ApiResponse({ status: 401, description: 'Email or password is incorrect' })
  @Post('login')
  async login(
    @Body() loginDto: LoginDto,
  ): Promise<{ user: UserResponseDto; token: string }> {
    const { user, token } = await this.authService.login(loginDto);
<<<<<<< HEAD
    const safeUser = plainToInstance(UserResponseDto, user, {
      excludeExtraneousValues: true,
    });
=======

    const safeUser: UserResponseDto = {
      _id: String(user._id),
      email: String(user.email),
      firstName: user.firstName ? String(user.firstName) : undefined,
      lastName: user.lastName ? String(user.lastName) : undefined,
      role: user.role,
    };
>>>>>>> 462da971
    return { user: safeUser, token };
  }
}<|MERGE_RESOLUTION|>--- conflicted
+++ resolved
@@ -71,11 +71,6 @@
     @Body() loginDto: LoginDto,
   ): Promise<{ user: UserResponseDto; token: string }> {
     const { user, token } = await this.authService.login(loginDto);
-<<<<<<< HEAD
-    const safeUser = plainToInstance(UserResponseDto, user, {
-      excludeExtraneousValues: true,
-    });
-=======
 
     const safeUser: UserResponseDto = {
       _id: String(user._id),
@@ -84,7 +79,6 @@
       lastName: user.lastName ? String(user.lastName) : undefined,
       role: user.role,
     };
->>>>>>> 462da971
     return { user: safeUser, token };
   }
 }
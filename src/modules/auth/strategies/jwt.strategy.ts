--- conflicted
+++ resolved
@@ -2,12 +2,8 @@
 import { ConfigService } from '@nestjs/config';
 import { PassportStrategy } from '@nestjs/passport';
 import { ExtractJwt, Strategy } from 'passport-jwt';
-<<<<<<< HEAD
-import { ConfigService } from '@nestjs/config';
 import { JwtUserDto } from '../dto/jwt-user.dto';
-=======
 
->>>>>>> 8df67245
 interface JwtPayload {
   sub: string;
   email: string;
@@ -24,15 +20,7 @@
     });
   }
 
-<<<<<<< HEAD
-  validate(payload: JwtPayload): JwtUserDto {
-=======
-  validate(payload: JwtPayload): {
-    userId: string;
-    email: string;
-    role: string;
-  } {
->>>>>>> 8df67245
+ validate(payload: JwtPayload): JwtUserDto {
     return {
       userId: payload.sub,
       email: payload.email,

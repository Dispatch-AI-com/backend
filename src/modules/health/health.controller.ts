<<<<<<< HEAD
import { Body, Controller, Get, Post } from '@nestjs/common';
=======
import { Controller, Get, UnauthorizedException } from '@nestjs/common';
>>>>>>> da873411
import { ApiOperation, ApiResponse, ApiTags } from '@nestjs/swagger';

import { HealthService } from '@/modules/health/health.service';

@ApiTags('health')
@Controller('health')
export class HealthController {
  constructor(private readonly healthService: HealthService) {}

  @ApiOperation({
    summary: 'Health Check',
    description: 'Check if the API is running',
  })
  @ApiResponse({ status: 200, description: 'API is healthy' })
  @Get()
  check(): {
    status: string;
    timestamp: Date;
    service: string;
    environment: string;
  } {
    return this.healthService.check();
  }

  @ApiOperation({
    summary: 'Database Health Check',
    description: 'Check if the database connection is working',
  })
  @ApiResponse({ status: 200, description: 'Database connection is healthy' })
  @ApiResponse({ status: 503, description: 'Database connection failed' })
  @Get('db')
  async checkDatabase(): Promise<{ status: string }> {
    return this.healthService.checkDatabase();
  }

  @ApiOperation({
    summary: 'Test AI chat Endpoint',
    description: 'Returns a test message from AI server',
  })
  @ApiResponse({ status: 200, description: 'Returns Test message' })
  @Post('test-ai-chat')
  testAIChat(@Body('message') message: string): Promise<{
    status: string;
    response?: string;
    timestamp: Date;
    duration?: number;
    error?: string;
  }> {
    return this.healthService.testAIChat(message);
  }

  @ApiOperation({
    summary: 'Test AI ping',
    description: 'Returns a test message from AI server',
  })
  @ApiResponse({ status: 200, description: 'Returns Test message' })
  @Get('pingAI')
  ping(): Promise<{
    status: string;
    message?: string;
    timestamp: Date;
    duration?: number;
    error?: string;
  }> {
    return this.healthService.pingAI();
  }

  @ApiOperation({
    summary: 'Unauthorized Endpoint',
    description: 'Simulates an unauthorized access attempt',
  })
  @ApiResponse({ status: 401, description: 'JWT token is invalid or expired' })
  @Get('unauthorized')
  unauthorized(): never {
    throw new UnauthorizedException('JWT token is invalid or expired');
  }
}<|MERGE_RESOLUTION|>--- conflicted
+++ resolved
@@ -1,8 +1,4 @@
-<<<<<<< HEAD
-import { Body, Controller, Get, Post } from '@nestjs/common';
-=======
 import { Controller, Get, UnauthorizedException } from '@nestjs/common';
->>>>>>> da873411
 import { ApiOperation, ApiResponse, ApiTags } from '@nestjs/swagger';
 
 import { HealthService } from '@/modules/health/health.service';
@@ -39,35 +35,15 @@
   }
 
   @ApiOperation({
-    summary: 'Test AI chat Endpoint',
-    description: 'Returns a test message from AI server',
+    summary: 'Hello Endpoint',
+    description: 'Returns a greeting message',
   })
-  @ApiResponse({ status: 200, description: 'Returns Test message' })
-  @Post('test-ai-chat')
-  testAIChat(@Body('message') message: string): Promise<{
-    status: string;
-    response?: string;
-    timestamp: Date;
-    duration?: number;
-    error?: string;
-  }> {
-    return this.healthService.testAIChat(message);
-  }
-
-  @ApiOperation({
-    summary: 'Test AI ping',
-    description: 'Returns a test message from AI server',
-  })
-  @ApiResponse({ status: 200, description: 'Returns Test message' })
-  @Get('pingAI')
-  ping(): Promise<{
-    status: string;
-    message?: string;
-    timestamp: Date;
-    duration?: number;
-    error?: string;
-  }> {
-    return this.healthService.pingAI();
+  @ApiResponse({ status: 200, description: 'Returns Hello message' })
+  @Get('hello')
+  hello(): { message: string } {
+    return {
+      message: 'Hello, DispatchAI!the new one！This is a fucking crazy test！',
+    };
   }
 
   @ApiOperation({

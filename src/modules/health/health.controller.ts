--- conflicted
+++ resolved
@@ -1,8 +1,4 @@
-<<<<<<< HEAD
-import { Controller, Get, UnauthorizedException } from '@nestjs/common';
-=======
-import { Body, Controller, Get, Post } from '@nestjs/common';
->>>>>>> 84517c2e
+import { Body, Controller, Get, Post, UnauthorizedException} from '@nestjs/common';
 import { ApiOperation, ApiResponse, ApiTags } from '@nestjs/swagger';
 
 import { HealthService } from '@/modules/health/health.service';

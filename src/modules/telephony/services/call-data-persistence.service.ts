--- conflicted
+++ resolved
@@ -36,12 +36,7 @@
     private readonly transcriptService: TranscriptService,
     private readonly transcriptChunkService: TranscriptChunkService,
     private readonly serviceBookingService: ServiceBookingService,
-<<<<<<< HEAD
-    private readonly aiIntegration: AiIntegrationService,
-    private readonly http: HttpService,
-=======
     private readonly aiSummaryService: AiSummaryService,
->>>>>>> 0ff0cd31
   ) {}
 
   async processCallCompletion(

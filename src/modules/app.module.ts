import { Module } from '@nestjs/common';
import { ConfigModule } from '@nestjs/config';

import { AiHttpModule } from '@/lib/ai/ai-http.module';
import { RedisModule } from '@/lib/redis/redis.module';
import { TwilioModule } from '@/lib/twilio/twilio.module';
import { AuthModule } from '@/modules/auth/auth.module';
import { AvailabilityModule } from '@/modules/availability/availability.module';
import { BlogModule } from '@/modules/blog/blog.module';
import { CalllogModule } from '@/modules/calllog/calllog.module';
import { CompanyModule } from '@/modules/company/company.module';
import { DatabaseModule } from '@/modules/database/database.module';
import { HealthModule } from '@/modules/health/health.module';
import { LocationModule } from '@/modules/location/location.module';
import { PlanModule } from '@/modules/plan/plan.module';
import { ServiceModule } from '@/modules/service/service.module';
import { ServiceBookingModule } from '@/modules/service-booking/service-booking.module';
import { ServiceFormFieldModule } from '@/modules/service-form-field/service-form-field.module';
import { ServiceLocationMappingModule } from '@/modules/service-location-mapping/service-location-mapping.module';
import { StripeModule } from '@/modules/stripe/stripe.module';
import { SubscriptionModule } from '@/modules/subscription/subscription.module';
import { TelephonyModule } from '@/modules/telephony/telephony.module';
import { TranscriptModule } from '@/modules/transcript/transcript.module';
<<<<<<< HEAD
import { TranscriptChunkModule } from '@/modules/transcript_chunk/transcript_chunk.module';
import { WhisperModule } from '@/modules/whisper/whisper.module';

import { BlogModule } from './blog/blog.module';
import { CompanyModule } from './company/company.module';
import { TaskModule } from './task/task.module';
=======
import { TranscriptChunkModule } from '@/modules/transcript-chunk/transcript-chunk.module';
>>>>>>> b5397f80

@Module({
  imports: [
    ConfigModule.forRoot({
      isGlobal: true,
    }),
    DatabaseModule,
    HealthModule,
    AuthModule,
    PlanModule,
    LocationModule,
    CalllogModule,
    BlogModule,
    CompanyModule,
    TranscriptModule,
    TranscriptChunkModule,
    AvailabilityModule,
    ServiceBookingModule,
    ServiceFormFieldModule,
    ServiceModule,
    ServiceLocationMappingModule,
    TelephonyModule,
    TwilioModule,
    RedisModule,
    AiHttpModule,
    SubscriptionModule,
    StripeModule,
    CompanyModule,
    TaskModule,
  ],
})
export class AppModule {}<|MERGE_RESOLUTION|>--- conflicted
+++ resolved
@@ -21,16 +21,7 @@
 import { SubscriptionModule } from '@/modules/subscription/subscription.module';
 import { TelephonyModule } from '@/modules/telephony/telephony.module';
 import { TranscriptModule } from '@/modules/transcript/transcript.module';
-<<<<<<< HEAD
-import { TranscriptChunkModule } from '@/modules/transcript_chunk/transcript_chunk.module';
-import { WhisperModule } from '@/modules/whisper/whisper.module';
-
-import { BlogModule } from './blog/blog.module';
-import { CompanyModule } from './company/company.module';
-import { TaskModule } from './task/task.module';
-=======
 import { TranscriptChunkModule } from '@/modules/transcript-chunk/transcript-chunk.module';
->>>>>>> b5397f80
 
 @Module({
   imports: [
@@ -59,7 +50,6 @@
     SubscriptionModule,
     StripeModule,
     CompanyModule,
-    TaskModule,
   ],
 })
 export class AppModule {}
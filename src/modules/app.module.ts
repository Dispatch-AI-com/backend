import { Module } from '@nestjs/common';
import { ConfigModule } from '@nestjs/config';

import { AuthModule } from '@/modules/auth/auth.module';
import { AvailabilityModule } from '@/modules/availability/availability.module';
import { CalllogModule } from '@/modules/calllog/calllog.module';
import { DatabaseModule } from '@/modules/database/database.module';
import { HealthModule } from '@/modules/health/health.module';
import { LocationModule } from '@/modules/location/location.module';
import { PlanModule } from '@/modules/plan/plan.module';
import { TranscriptModule } from '@/modules/transcript/transcript.module';
import { TranscriptChunkModule } from '@/modules/transcript_chunk/transcript_chunk.module';
import { WhisperModule } from '@/modules/whisper/whisper.module';

@Module({
  imports: [
    ConfigModule.forRoot({
      isGlobal: true,
    }),
    DatabaseModule,
    HealthModule,
    AuthModule,
    PlanModule,
    LocationModule,
    WhisperModule,
    CalllogModule,
<<<<<<< HEAD
    TranscriptModule,
    TranscriptChunkModule,
=======
    AvailabilityModule,
>>>>>>> ecedccd2
  ],
})
export class AppModule {}<|MERGE_RESOLUTION|>--- conflicted
+++ resolved
@@ -24,12 +24,9 @@
     LocationModule,
     WhisperModule,
     CalllogModule,
-<<<<<<< HEAD
     TranscriptModule,
     TranscriptChunkModule,
-=======
     AvailabilityModule,
->>>>>>> ecedccd2
   ],
 })
 export class AppModule {}
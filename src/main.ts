import 'dotenv/config';

import type { INestApplication } from '@nestjs/common';
import { ValidationPipe } from '@nestjs/common';
import { NestFactory } from '@nestjs/core';
<<<<<<< HEAD
import * as bodyParser from 'body-parser';
=======
import * as express from 'express';
>>>>>>> 462da971
import morgan from 'morgan';

import { GlobalExceptionFilter } from '@/common/filters/global-exception.filter';
import { setupSwagger } from '@/config/swagger.config';
import { winstonLogger } from '@/logger/winston.logger';
import { AppModule } from '@/modules/app.module';
async function bootstrap(): Promise<void> {
  const app: INestApplication = await NestFactory.create(AppModule);
  app.useLogger(winstonLogger);
  app.use('/api/webhooks/stripe', express.raw({ type: 'application/json' }));
  app.setGlobalPrefix('api');
  app.useGlobalPipes(
    new ValidationPipe({
      whitelist: true,
      forbidNonWhitelisted: true,
      transform: true,
      forbidUnknownValues: true,
    }),
  );
  app.enableCors({
    origin: process.env.CORS_ORIGIN ?? '*',
  });

  app.useGlobalFilters(new GlobalExceptionFilter());
  app.use(morgan('combined'));
  app.use(bodyParser.urlencoded({ extended: false }));
  setupSwagger(app);

  const port = process.env.PORT ?? 4000;
  await app.listen(port);

  const adelaideTime = new Date().toLocaleString('en-AU', {
    timeZone: 'Australia/Adelaide',
  });
  winstonLogger.log('info', `App running at ${adelaideTime}`);
}

void bootstrap();<|MERGE_RESOLUTION|>--- conflicted
+++ resolved
@@ -3,11 +3,8 @@
 import type { INestApplication } from '@nestjs/common';
 import { ValidationPipe } from '@nestjs/common';
 import { NestFactory } from '@nestjs/core';
-<<<<<<< HEAD
 import * as bodyParser from 'body-parser';
-=======
 import * as express from 'express';
->>>>>>> 462da971
 import morgan from 'morgan';
 
 import { GlobalExceptionFilter } from '@/common/filters/global-exception.filter';

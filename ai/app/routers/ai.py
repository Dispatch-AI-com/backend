<<<<<<< HEAD
# app/routers/ai.py
from fastapi import APIRouter, HTTPException, status
from pydantic import BaseModel, Field
from ..services.llm import chain  # make sure this exists and is async
=======
from fastapi import APIRouter, Request, HTTPException
from ..services.llm import chain
from pydantic import BaseModel
from ..models import Message, CallSkeleton, Service, Company
from ..redis_client import get_call_skeleton, set_call_skeleton
from ..dialog_manager import process_customer_message
from ..chatr2v3 import CustomerServiceLangGraph
from ..callskeleton_mapper import state_to_callskeleton
from datetime import datetime
>>>>>>> c963f9a8

router = APIRouter(
    prefix="/ai",
    tags=["AI"],
    responses={404: {"description": "Not found"}},
)


class MessageIn(BaseModel):
    callSid: str = Field(..., description="Twilio CallSid – unique call ID")
    message: str = Field(..., description="Customer utterance")


<<<<<<< HEAD
class MessageOut(BaseModel):
    replyText: str = Field(..., description="Assistant response")


@router.post(
    "/chat",
    response_model=MessageOut,
    status_code=status.HTTP_200_OK,
    summary="Generate assistant response via LLM",
)
async def chat_endpoint(body: MessageIn) -> MessageOut:
    if not body.message.strip():
        raise HTTPException(422, detail="`message` must not be empty")

    reply = await chain.ainvoke({"user_input": body.message})
    print(f"callSid: {body.callSid}, reply: {reply}")
    return MessageOut(replyText=reply)


@router.post(
    "/reply",
    response_model=MessageOut,
    status_code=status.HTTP_200_OK,
    summary="Echo reply (placeholder)",
)
async def reply_endpoint(body: MessageIn) -> MessageOut:
    replyText = body.message + ",Please say next i will repeat it"

    return MessageOut(replyText=replyText)
=======
    response = await chain.ainvoke({"user_input": user_input})
    return {"response": response}


# 新增接口：AI对话调度
class ConversationInput(BaseModel):
    callSid: str
    customerMessage: Message

# 全局客服对象
cs_agent = CustomerServiceLangGraph()

@router.post("/conversation")
async def ai_conversation(data: ConversationInput):
    # 1. 获取CallSkeleton
    try:
        callskeleton_dict = get_call_skeleton(data.callSid)
        callskeleton = CallSkeleton.parse_obj(callskeleton_dict)
    except Exception:
        raise HTTPException(status_code=404, detail="CallSkeleton not found")
    
    # 2. 构造/恢复AI内部state
    state = {
        "name": callskeleton.user.userInfo.get("name"),
        "phone": callskeleton.user.userInfo.get("phone"),
        "address": callskeleton.user.userInfo.get("address"),
        "service": callskeleton.user.service.name if callskeleton.user.service else None,
        "service_time": callskeleton.user.serviceBookedTime,
        "current_step": "collect_name",  # 默认第一步
        "name_attempts": 0,
        "phone_attempts": 0,
        "address_attempts": 0,
        "service_attempts": 0,
        "time_attempts": 0,
        "max_attempts": 3,
        "service_max_attempts": 3,
        "conversation_history": [],
        "last_user_input": data.customerMessage.message,
        "last_llm_response": None,
        "name_complete": bool(callskeleton.user.userInfo.get("name")),
        "phone_complete": bool(callskeleton.user.userInfo.get("phone")),
        "address_complete": bool(callskeleton.user.userInfo.get("address")),
        "service_complete": bool(callskeleton.user.service),
        "time_complete": bool(callskeleton.user.serviceBookedTime),
        "conversation_complete": callskeleton.servicebooked,
        "service_available": True,
        "time_available": True,
        "name_timestamp": None,
        "phone_timestamp": None,
        "address_timestamp": None,
        "service_timestamp": None,
        "time_timestamp": None,
    }
    # 恢复历史
    for msg in callskeleton.history:
        state["conversation_history"].append({
            "role": "user" if msg.speaker == "customer" else "assistant",
            "content": msg.message,
            "timestamp": msg.startedAt
        })
    # 追加本轮用户输入
    state["conversation_history"].append({
        "role": "user",
        "content": data.customerMessage.message,
        "timestamp": data.customerMessage.startedAt
    })
    state["last_user_input"] = data.customerMessage.message

    # 3. 判断当前步骤
    if not state["name_complete"]:
        state = cs_agent.process_name_collection(state)
    elif not state["phone_complete"]:
        state = cs_agent.process_phone_collection(state)
    elif not state["address_complete"]:
        state = cs_agent.process_address_collection(state)
    elif not state["service_complete"]:
        state = cs_agent.process_service_collection(state)
    elif not state["time_complete"]:
        state = cs_agent.process_time_collection(state)
    else:
        state["conversation_complete"] = True

    # 4. 生成AI回复
    ai_message = state["last_llm_response"]["response"] if state["last_llm_response"] else "抱歉，系统繁忙，请稍后再试。"
    ai_response = {
        "speaker": "AI",
        "message": ai_message,
        "startedAt": datetime.utcnow().isoformat() + "Z"
    }

    # 5. 映射为CallSkeleton格式
    updated_callskeleton = state_to_callskeleton(
        state,
        callSid=callskeleton.callSid,
        services=callskeleton.services,
        company=callskeleton.company,
        createdAt=callskeleton.createdAt
    )

    # 6. 存回Redis
    set_call_skeleton(data.callSid, updated_callskeleton)

    # 7. 返回
    return {
        "aiResponse": ai_response,
        "updatedCallSkeleton": updated_callskeleton
    }
>>>>>>> c963f9a8
<|MERGE_RESOLUTION|>--- conflicted
+++ resolved
@@ -1,9 +1,3 @@
-<<<<<<< HEAD
-# app/routers/ai.py
-from fastapi import APIRouter, HTTPException, status
-from pydantic import BaseModel, Field
-from ..services.llm import chain  # make sure this exists and is async
-=======
 from fastapi import APIRouter, Request, HTTPException
 from ..services.llm import chain
 from pydantic import BaseModel
@@ -13,7 +7,6 @@
 from ..chatr2v3 import CustomerServiceLangGraph
 from ..callskeleton_mapper import state_to_callskeleton
 from datetime import datetime
->>>>>>> c963f9a8
 
 router = APIRouter(
     prefix="/ai",
@@ -27,37 +20,6 @@
     message: str = Field(..., description="Customer utterance")
 
 
-<<<<<<< HEAD
-class MessageOut(BaseModel):
-    replyText: str = Field(..., description="Assistant response")
-
-
-@router.post(
-    "/chat",
-    response_model=MessageOut,
-    status_code=status.HTTP_200_OK,
-    summary="Generate assistant response via LLM",
-)
-async def chat_endpoint(body: MessageIn) -> MessageOut:
-    if not body.message.strip():
-        raise HTTPException(422, detail="`message` must not be empty")
-
-    reply = await chain.ainvoke({"user_input": body.message})
-    print(f"callSid: {body.callSid}, reply: {reply}")
-    return MessageOut(replyText=reply)
-
-
-@router.post(
-    "/reply",
-    response_model=MessageOut,
-    status_code=status.HTTP_200_OK,
-    summary="Echo reply (placeholder)",
-)
-async def reply_endpoint(body: MessageIn) -> MessageOut:
-    replyText = body.message + ",Please say next i will repeat it"
-
-    return MessageOut(replyText=replyText)
-=======
     response = await chain.ainvoke({"user_input": user_input})
     return {"response": response}
 
@@ -164,5 +126,4 @@
     return {
         "aiResponse": ai_response,
         "updatedCallSkeleton": updated_callskeleton
-    }
->>>>>>> c963f9a8
+    }
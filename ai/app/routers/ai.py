--- conflicted
+++ resolved
@@ -1,10 +1,7 @@
 # app/routers/ai.py
-<<<<<<< HEAD
-=======
 from typing import List, Tuple
 import json
 import re
->>>>>>> fd6fd51f
 from fastapi import APIRouter, HTTPException, status
 from pydantic import BaseModel, Field
 from ..services.llm import chain  # make sure this exists and is async
@@ -25,8 +22,6 @@
     replyText: str = Field(..., description="Assistant response")
 
 
-<<<<<<< HEAD
-=======
 class ConversationMessage(BaseModel):
     speaker: str = Field(..., description="Speaker type: AI or customer")
     message: str = Field(..., description="Message content")
@@ -46,7 +41,6 @@
     keyPoints: List[str] = Field(..., description="Key points from the conversation")
 
 
->>>>>>> fd6fd51f
 @router.post(
     "/chat",
     response_model=MessageOut,
@@ -72,8 +66,6 @@
     replyText = body.message + ",Please say next i will repeat it"
 
     return MessageOut(replyText=replyText)
-<<<<<<< HEAD
-=======
 
 
 @router.post(
@@ -194,5 +186,4 @@
     else:
         key_points.append("Service inquiry discussed")
 
-    return SummaryOut(summary=summary, keyPoints=key_points)
->>>>>>> fd6fd51f
+    return SummaryOut(summary=summary, keyPoints=key_points)
--- conflicted
+++ resolved
@@ -16,10 +16,17 @@
     update_booking_status,
     get_message_history,
 )
+from .retrieve.customer_info_extractors import (
+    extract_name_from_conversation,
+    extract_phone_from_conversation,
+    extract_address_from_conversation,
+    extract_service_from_conversation,
+    extract_time_from_conversation,
+)
+from .llm_speech_corrector import SimplifiedSpeechCorrector
 from config import settings
 
 
-<<<<<<< HEAD
 # Helper function to create default CustomerServiceState
 def create_default_customer_service_state() -> CustomerServiceState:
     """Create a default CustomerServiceState for initialization"""
@@ -60,7 +67,7 @@
 
 PHONE_REGEX = re.compile(r"^\+?\d{7,15}$")
 
-=======
+
 class CustomerServiceLangGraph:
     """Customer service workflow controller - 5-Step Simplified Workflow
 
@@ -254,43 +261,13 @@
                 f"on {service_time}. Your booking is confirmed and we will send you a confirmation shortly. "
                 f"Thank you for choosing our service today. Have a great day and goodbye!"
             )
->>>>>>> 152d3b7d
-
-class CustomerServiceLangGraph:
-    """Customer service workflow controller using LangGraph - 5-Step Workflow"""
-    
     def __init__(self, api_key=None):
         """Initialize customer service system"""
         if api_key:
             self.client = OpenAI(api_key=api_key)
         else:
             self.client = OpenAI(api_key=settings.openai_api_key)
-<<<<<<< HEAD
         
-        # Build LangGraph workflow
-        self.workflow = self._build_graph()
-    
-    def _build_graph(self):
-        """Build the LangGraph workflow"""
-        graph = StateGraph(CustomerServiceState)
-        graph.add_node("conversation", self._smart_conversation_node)
-        graph.add_edge(START, "conversation")
-        graph.add_edge("conversation", END)
-        return graph.compile()
-    
-    async def process_customer_workflow(self, state: CustomerServiceState, call_sid: Optional[str] = None):
-        """Main entry point for external API calls"""
-        # Add call_sid to state for Redis operations
-        if call_sid:
-            state = state.copy()  # Don't modify original
-            state["call_sid"] = call_sid
-        
-        # Process through LangGraph directly with CustomerServiceState
-        updated_state = self.workflow.invoke(state)
-        
-        return updated_state
-=======
-
         # Initialize speech corrector
         self.speech_corrector = SimplifiedSpeechCorrector(api_key=api_key)
 
@@ -374,176 +351,10 @@
         # Initialize max_attempts if not present
         if "max_attempts" not in state or state["max_attempts"] is None:
             state["max_attempts"] = settings.max_attempts
->>>>>>> 152d3b7d
-
-    def _smart_conversation_node(self, state: CustomerServiceState) -> CustomerServiceState:
-        """Smart conversation node with Redis integration"""
-        user_input = state.get("last_user_input", "")
-        call_sid = state.get("call_sid")
-        
-        # Get message history from Redis if call_sid is available
+
+        # Get message history from Redis
         message_history = []
         if call_sid:
-<<<<<<< HEAD
-            try:
-                message_history = get_message_history(call_sid)
-                print(f"🔍 Retrieved {len(message_history)} messages from Redis for call_sid: {call_sid}")
-            except Exception as e:
-                print(f"⚠️ Failed to get message history: {e}")
-        
-        # 动态确定缺失的信息（按优先级顺序）
-        missing_fields = []
-        if not state.get('name'): missing_fields.append('姓名')
-        if not state.get('phone'): missing_fields.append('电话')
-        if not state.get('address'): missing_fields.append('地址')
-        if not state.get('service'): missing_fields.append('服务选择')
-        if not state.get('service_time'): missing_fields.append('服务时间')
-        
-        # 动态状态显示
-        name_status = state.get('name') or '未收集'
-        phone_status = state.get('phone') or '未收集'
-        address_status = state.get('address') or '未收集'
-        service_status = state.get('service') or '未收集'
-        service_time_status = state.get('service_time') or '未收集'
-        missing_status = ', '.join(missing_fields) if missing_fields else '全部收集完成'
-        
-        # 获取可用服务列表
-        available_services = state.get('available_services', [])
-        services_text = ""
-        if available_services:
-            services_text = '\n'.join([
-                f"- {service.get('name', service)}: ${service.get('price', 'N/A')}"
-                if isinstance(service, dict) else f"- {service}"
-                for service in available_services
-            ])
-        
-        # 如果是第一次交互（没有用户输入），直接开始对话
-        if not user_input:
-            response_text = "你好！我需要收集一些基本信息来为您提供服务。请问你的姓名是？"
-            state["last_llm_response"] = {
-                "response": response_text,
-                "info_extracted": {},
-                "info_complete": False,
-                "analysis": "Initial greeting"
-            }
-            return state
-        
-        system_prompt = f"""
-        你是一个友好的服务预约助手。
-
-        【当前收集状态】
-        - 姓名：{name_status}
-        - 电话：{phone_status}  
-        - 地址：{address_status}
-        - 服务选择：{service_status}
-        - 服务时间：{service_time_status}
-        - 还需收集：{missing_status}
-
-        【可用服务列表】
-        {services_text}
-
-        【用户最新输入】
-        "{user_input}"
-
-        【对话策略】
-        1. 收集顺序：姓名→电话→地址→服务选择→服务时间
-        2. 如果成功提取到新信息，要确认并感谢，然后引导到下一个缺失字段
-        3. 当需要收集服务选择时，先展示可用服务列表，然后让用户选择
-        4. 服务时间支持多种格式：具体日期、时间段、相对时间等
-        5. 保持对话自然流畅，避免机械提问
-        6. 多个信息要逐一确认
-        7. 电话号码格式：数字，可选前缀+，长度7-15位
-
-        【输出格式】
-        返回严格的JSON格式：
-        {{
-            "response": "基于当前状态的自然对话回应",
-            "extracted": {{
-                "name": "新提取的姓名或null",
-                "phone": "新提取的电话或null", 
-                "address": "新提取的地址或null",
-                "service": "新提取的服务选择或null",
-                "service_time": "新提取的服务时间或null"
-            }},
-            "next_action": "{'complete' if not missing_fields else 'continue'}",
-            "show_services": {str('服务选择' in missing_fields and not state.get('service')).lower()}
-        }}
-
-        不要添加任何解释，只返回JSON。
-        """
-
-        try:
-            resp = self.client.chat.completions.create(
-                model="gpt-4o-mini",
-                messages=[
-                    {"role": "system", "content": system_prompt},
-                    *message_history,  # Add message history to context
-                    {"role": "user", "content": user_input}
-                ],
-                temperature=0.3,
-                max_tokens=500,
-            )
-            text = resp.choices[0].message.content or ""
-            data = _extract_first_json_blob(text) or {}
-        except Exception as e:
-            print(f"❌ OpenAI API call failed: {e}")
-            data = {}
-        
-        # 处理LLM回应
-        response_text = data.get("response", "抱歉，我没有理解。请再次提供信息。")
-        extracted = data.get("extracted", {}) if isinstance(data, dict) else {}
-        
-        # 处理提取的信息并更新到 Redis
-        redis_updates = {}
-        info_extracted = {}
-        
-        # 处理提取的姓名
-        name = extracted.get("name") if isinstance(extracted, dict) else None
-        if name and not state.get("name"):
-            cleaned_name = str(name).strip()
-            state["name"] = cleaned_name
-            state["name_complete"] = True
-            redis_updates["name"] = cleaned_name
-            info_extracted["name"] = cleaned_name
-            
-        # 处理提取的电话
-        phone = extracted.get("phone") if isinstance(extracted, dict) else None
-        if phone and not state.get("phone"):
-            ok, normalized, error_msg = validate_and_normalize_phone(str(phone))
-            if ok:
-                state["phone"] = normalized
-                state["phone_complete"] = True
-                redis_updates["phone"] = normalized
-                info_extracted["phone"] = normalized
-            else:
-                response_text = f"电话号码格式不正确。{error_msg or '请提供7-15位数字，可选前缀+。'}"
-        
-        # 处理提取的地址
-        address = extracted.get("address") if isinstance(extracted, dict) else None
-        if address and not state.get("address"):
-            cleaned_address = str(address).strip()
-            state["address"] = cleaned_address
-            state["address_complete"] = True
-            redis_updates["address"] = cleaned_address
-            info_extracted["address"] = cleaned_address
-            
-        # 处理提取的服务选择
-        service = extracted.get("service") if isinstance(extracted, dict) else None
-        if service and not state.get("service"):
-            service_name = str(service).strip()
-            # 验证服务是否在可用列表中
-            valid_service = False
-            service_details = None
-            
-            for available_service in available_services:
-                if isinstance(available_service, dict):
-                    if available_service.get("name", "").lower() == service_name.lower():
-                        valid_service = True
-                        service_details = available_service
-                        break
-                elif str(available_service).lower() == service_name.lower():
-                    valid_service = True
-=======
             message_history = get_message_history(call_sid)
 
         # Call LLM to extract phone
@@ -872,39 +683,55 @@
             for service in available_services:
                 if service["name"].lower() == cleaned_service.lower():
                     matched_service = service
->>>>>>> 152d3b7d
                     break
-            
-            if valid_service:
-                state["service"] = service_name
-                state["service_complete"] = True
-                if service_details:
-                    state["service_id"] = service_details.get("id")
-                    state["service_price"] = service_details.get("price")
-                info_extracted["service"] = service_name
-                
-                # Update service selection in Redis
-                if call_sid and service_details:
-                    try:
-                        update_service_selection(
-                            call_sid=call_sid,
-                            service_name=service_name,
-                            service_id=service_details.get("id"),
-                            service_price=service_details.get("price"),
-                            service_time=None,
-                        )
-                        print(f"✅ Service updated in Redis: {service_name}")
-                    except Exception as e:
-                        print(f"⚠️ Failed to update service in Redis: {e}")
+
+            # Local state update with full service information
+            state["service"] = cleaned_service
+            if matched_service:
+                state["service_id"] = matched_service.get("id")
+                state["service_price"] = matched_service.get("price")
+                print(
+                    f"🎯 Matched service: {matched_service['name']} (ID: {matched_service.get('id')}, Price: ${matched_service.get('price', 'N/A')})"
+                )
             else:
-<<<<<<< HEAD
-                response_text = f"您选择的服务不在我们的服务列表中。请从以下服务中选择：\n{services_text}"
-        
-        # 处理提取的服务时间
-        service_time = extracted.get("service_time") if isinstance(extracted, dict) else None
-        if service_time and not state.get("service_time"):
-            cleaned_time = str(service_time).strip()
-=======
+                print(
+                    f"⚠️ Could not match extracted service '{cleaned_service}' with available services"
+                )
+
+            state["service_complete"] = True
+            state["service_available"] = True  # Assume available for now
+            state["current_step"] = "collect_time"
+
+            # Real-time Redis update
+            if call_sid:
+                redis_success = update_service_selection(
+                    call_sid=call_sid,
+                    service_name=cleaned_service,
+                    service_id=state.get("service_id"),
+                    service_price=state.get("service_price"),
+                    service_time=None,
+                )
+
+                if redis_success:
+                    print(
+                        f"✅ Service extracted and saved successfully: {cleaned_service}"
+                    )
+                else:
+                    print(
+                        f"⚠️ Service extracted successfully but Redis save failed: {cleaned_service}"
+                    )
+
+            print(f"✅ Service collection completed: {cleaned_service}")
+        else:
+            # Increment attempt count
+            state["service_attempts"] += 1
+
+            if state["service_attempts"] >= state["service_max_attempts"]:
+                print(
+                    f"❌ Service collection failed, reached maximum attempts ({state['service_max_attempts']})"
+                )
+                state["current_step"] = "collect_time"  # Skip to next step
+            else:
                 print(
                     f"⚠️ Service extraction failed, attempt: {state['service_attempts']}/{state['service_max_attempts']}"
                 )
@@ -951,70 +778,79 @@
                 print(f"🔄 Using extracted time as fallback: {cleaned_time}")
 
             # Update state
->>>>>>> 152d3b7d
             state["service_time"] = cleaned_time
+            state["service_time_mongodb"] = final_mongodb_time
             state["time_complete"] = True
-            info_extracted["service_time"] = cleaned_time
-            
-            # Update service time in Redis if service is also selected
-            if call_sid and state.get("service"):
-                try:
-                    update_service_selection(
-                        call_sid=call_sid,
-                        service_name=state["service"],
-                        service_id=state.get("service_id"),
-                        service_price=state.get("service_price"),
-                        service_time=cleaned_time,
-                    )
-                    print(f"✅ Service time updated in Redis: {cleaned_time}")
-                except Exception as e:
-                    print(f"⚠️ Failed to update service time in Redis: {e}")
-        
-        # Update user info fields in Redis
+            state["time_available"] = True
+
+            # Complete booking process
+            if call_sid:
+                self._complete_booking(
+                    state, call_sid, final_mongodb_time or cleaned_time
+                )
+        else:
+            # Handle failed extraction
+            state["time_attempts"] += 1
+            if state["time_attempts"] >= state["max_attempts"]:
+                self._complete_booking_failed(state, call_sid)
+            else:
+                print(
+                    f"⚠️ Time extraction failed, attempt: {state['time_attempts']}/{state['max_attempts']}"
+                )
+
+        return state
+
+    def _complete_booking(
+        self, state: CustomerServiceState, call_sid: str, time_for_storage: str
+    ):
+        """Complete successful booking"""
+        # Update Redis with service and time
+        redis_success = update_service_selection(
+            call_sid=call_sid,
+            service_name=state.get("service") or "",
+            service_id=state.get("service_id"),
+            service_price=state.get("service_price"),
+            service_time=time_for_storage,
+        )
+
+        if redis_success:
+            print(
+                f"✅ Booking completed successfully: {state.get('service')} at {state.get('service_time')}"
+            )
+        else:
+            print("⚠️ Booking info extracted but Redis save failed")
+
+        # Mark conversation complete
+        state["conversation_complete"] = True
+        state["current_step"] = "completed"
+        update_booking_status(call_sid, is_booked=True, email_sent=False)
+
+        # Generate closing message
+        closing_message = self._generate_closing_message(state)
+        state["last_llm_response"] = {
+            "response": closing_message,
+            "info_extracted": {},
+            "info_complete": True,
+            "analysis": "Conversation completed successfully",
+        }
+        print("✅ All information collected, booking completed")
+
+    def _complete_booking_failed(
+        self, state: CustomerServiceState, call_sid: Optional[str]
+    ):
+        """Complete booking when time collection failed"""
+        print(f"❌ Time collection failed after {state['max_attempts']} attempts")
+        state["conversation_complete"] = True
+        state["current_step"] = "completed"
+
         if call_sid:
-<<<<<<< HEAD
-            for field_name, field_value in redis_updates.items():
-                try:
-                    success = update_user_info_field(call_sid, field_name, field_value)
-                    if success:
-                        print(f"✅ Updated {field_name} in Redis: {field_value}")
-                    else:
-                        print(f"⚠️ Failed to update {field_name} in Redis")
-                except Exception as e:
-                    print(f"❌ Error updating {field_name} in Redis: {e}")
-        
-        # 判断是否完成收集
-        all_complete = (state.get("name_complete") and 
-                       state.get("phone_complete") and 
-                       state.get("address_complete") and 
-                       state.get("service_complete") and 
-                       state.get("time_complete"))
-        
-        if all_complete:
-            state["conversation_complete"] = True
-            state["current_step"] = "completed"
-            # Update booking status in Redis
-            if call_sid:
-                try:
-                    update_booking_status(call_sid, is_booked=True, email_sent=False)
-                    print("✅ Booking status updated in Redis: completed")
-                except Exception as e:
-                    print(f"⚠️ Failed to update booking status in Redis: {e}")
-        
-        # Set LLM response
-        state["last_llm_response"] = {
-            "response": response_text,
-            "info_extracted": info_extracted,
-            "info_complete": all_complete,
-            "analysis": "LangGraph processing completed"
-=======
             update_booking_status(call_sid, is_booked=False, email_sent=False)
             closing_message = self._generate_closing_message(state, booking_failed=True)
             state["last_llm_response"] = {
                 "response": closing_message,
                 "info_extracted": {},
-                "info_complete": False,
-                "analysis": "Conversation completed with failed time collection",
+                "info_complete": True,
+                "analysis": "Booking failed, time collection unsuccessful"
             }
             print("⚠️ Partial booking completed, time collection failed")
 
@@ -1033,9 +869,6 @@
         Args:
             state: Customer service state object
             call_sid: Optional call ID for Redis real-time updates
-
-        Returns:
-            CustomerServiceState: Updated state object
         """
         # Determine current step to execute based on completion status
         print(
@@ -1188,17 +1021,12 @@
                 "service_attempts": state.get("service_attempts", 0),
                 "time_attempts": state.get("time_attempts", 0),
             },
->>>>>>> 152d3b7d
         }
-        
-        return state
-
-<<<<<<< HEAD
-=======
+
         try:
-            with open(filename, "w", encoding="utf-8") as f:
-                json.dump(save_data, f, ensure_ascii=False, indent=2)
-            print(f"✅ Conversation saved to file: {filename}")
+            with open(filename, 'w') as f:
+                json.dump(save_data, f, indent=2, ensure_ascii=False)
+            print(f"💾 Conversation saved to: {filename}")
             return filename
         except Exception as e:
             print(f"❌ Failed to save file: {e}")
@@ -1245,7 +1073,10 @@
             "service_available": True,
             "time_available": True,
         }
->>>>>>> 152d3b7d
+        
+        print(f"🤖 {initial_message}")
+        return state
+
 
 def validate_and_normalize_phone(raw: str) -> tuple[bool, Optional[str], Optional[str]]:
     if raw is None:

--- conflicted
+++ resolved
@@ -1,17 +1,7 @@
-<<<<<<< HEAD
-import email.utils, aiosmtplib, os, email.message
-
-SMTP_HOST = os.getenv("SMTP_HOST")
-SMTP_PORT = int(os.getenv("SMTP_PORT", 587))
-SMTP_USER = os.getenv("SMTP_USER")
-SMTP_PASS = os.getenv("SMTP_PASS")
-SES_FROM  = os.getenv("SES_FROM")
-=======
 import os
 import aiosmtplib
 from email.message import EmailMessage
 import email.utils
->>>>>>> bca414aa
 
 async def send_plain_email(to: str, subject: str, body: str) -> None:
     msg = EmailMessage()
@@ -27,7 +17,7 @@
         username=os.getenv("SMTP_USER"),
         password=os.getenv("SMTP_PASS"),
         start_tls=True,
-<<<<<<< HEAD
+        timeout=10,
     )
 
 async def send_email_with_ics(to: str, subject: str, body: str, ics_content: str):
@@ -52,7 +42,4 @@
         username=SMTP_USER,
         password=SMTP_PASS,
         start_tls=True,
-=======
-        timeout=10,
->>>>>>> bca414aa
     )
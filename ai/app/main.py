--- conflicted
+++ resolved
@@ -6,10 +6,6 @@
 from fastapi_mcp.server import FastApiMCP
 from app.routers import routers as all_routers
 
-<<<<<<< HEAD
-
-app = FastAPI() 
-=======
 # Add the app directory to Python path for absolute imports
 app_dir = Path(__file__).parent
 sys.path.insert(0, str(app_dir))
@@ -24,7 +20,6 @@
     version=settings.api_version,
     debug=settings.debug,
 )
->>>>>>> b96b27b9
 
 # CORS middleware
 app.add_middleware(
@@ -35,11 +30,6 @@
     allow_headers=settings.cors_headers,
 )
 
-<<<<<<< HEAD
-api_router = APIRouter(prefix="/api")
-for r in all_routers:
-    api_router.include_router(r)
-=======
 # Include routers
 app.include_router(health.router, prefix=settings.api_prefix)
 app.include_router(chat.router, prefix=settings.api_prefix)
@@ -54,19 +44,9 @@
         "version": settings.api_version,
         "environment": settings.environment,
     }
->>>>>>> b96b27b9
 
-app.include_router(api_router)
 
-<<<<<<< HEAD
-mcp = FastApiMCP(
-    app,        
-    name="Dispatch AI MCP"
-)
-mcp.mount()
-=======
 if __name__ == "__main__":
     import uvicorn
 
-    uvicorn.run(app, host="0.0.0.0", port=8000)
->>>>>>> b96b27b9
+    uvicorn.run(app, host="0.0.0.0", port=8000)
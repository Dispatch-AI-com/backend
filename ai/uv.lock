--- conflicted
+++ resolved
@@ -283,76 +283,6 @@
 ]
 
 [[package]]
-<<<<<<< HEAD
-name = "google-api-core"
-version = "2.25.1"
-source = { registry = "https://pypi.org/simple" }
-dependencies = [
-    { name = "google-auth" },
-    { name = "googleapis-common-protos" },
-    { name = "proto-plus" },
-    { name = "protobuf" },
-    { name = "requests" },
-]
-sdist = { url = "https://files.pythonhosted.org/packages/dc/21/e9d043e88222317afdbdb567165fdbc3b0aad90064c7e0c9eb0ad9955ad8/google_api_core-2.25.1.tar.gz", hash = "sha256:d2aaa0b13c78c61cb3f4282c464c046e45fbd75755683c9c525e6e8f7ed0a5e8", size = 165443, upload-time = "2025-06-12T20:52:20.439Z" }
-wheels = [
-    { url = "https://files.pythonhosted.org/packages/14/4b/ead00905132820b623732b175d66354e9d3e69fcf2a5dcdab780664e7896/google_api_core-2.25.1-py3-none-any.whl", hash = "sha256:8a2a56c1fef82987a524371f99f3bd0143702fecc670c72e600c1cda6bf8dbb7", size = 160807, upload-time = "2025-06-12T20:52:19.334Z" },
-]
-
-[[package]]
-name = "google-api-python-client"
-version = "2.176.0"
-source = { registry = "https://pypi.org/simple" }
-dependencies = [
-    { name = "google-api-core" },
-    { name = "google-auth" },
-    { name = "google-auth-httplib2" },
-    { name = "httplib2" },
-    { name = "uritemplate" },
-]
-sdist = { url = "https://files.pythonhosted.org/packages/3e/38/daf70faf6d05556d382bac640bc6765f09fcfb9dfb51ac4a595d3453a2a9/google_api_python_client-2.176.0.tar.gz", hash = "sha256:2b451cdd7fd10faeb5dd20f7d992f185e1e8f4124c35f2cdcc77c843139a4cf1", size = 13154773, upload-time = "2025-07-08T18:07:10.354Z" }
-wheels = [
-    { url = "https://files.pythonhosted.org/packages/b1/2c/758f415a19a12c3c6d06902794b0dd4c521d912a59b98ab752bba48812df/google_api_python_client-2.176.0-py3-none-any.whl", hash = "sha256:e22239797f1d085341e12cd924591fc65c56d08e0af02549d7606092e6296510", size = 13678445, upload-time = "2025-07-08T18:07:07.799Z" },
-]
-
-[[package]]
-name = "google-auth"
-version = "2.40.3"
-source = { registry = "https://pypi.org/simple" }
-dependencies = [
-    { name = "cachetools" },
-    { name = "pyasn1-modules" },
-    { name = "rsa" },
-]
-sdist = { url = "https://files.pythonhosted.org/packages/9e/9b/e92ef23b84fa10a64ce4831390b7a4c2e53c0132568d99d4ae61d04c8855/google_auth-2.40.3.tar.gz", hash = "sha256:500c3a29adedeb36ea9cf24b8d10858e152f2412e3ca37829b3fa18e33d63b77", size = 281029, upload-time = "2025-06-04T18:04:57.577Z" }
-wheels = [
-    { url = "https://files.pythonhosted.org/packages/17/63/b19553b658a1692443c62bd07e5868adaa0ad746a0751ba62c59568cd45b/google_auth-2.40.3-py2.py3-none-any.whl", hash = "sha256:1370d4593e86213563547f97a92752fc658456fe4514c809544f330fed45a7ca", size = 216137, upload-time = "2025-06-04T18:04:55.573Z" },
-]
-
-[[package]]
-name = "google-auth-httplib2"
-version = "0.2.0"
-source = { registry = "https://pypi.org/simple" }
-dependencies = [
-    { name = "google-auth" },
-    { name = "httplib2" },
-]
-sdist = { url = "https://files.pythonhosted.org/packages/56/be/217a598a818567b28e859ff087f347475c807a5649296fb5a817c58dacef/google-auth-httplib2-0.2.0.tar.gz", hash = "sha256:38aa7badf48f974f1eb9861794e9c0cb2a0511a4ec0679b1f886d108f5640e05", size = 10842, upload-time = "2023-12-12T17:40:30.722Z" }
-wheels = [
-    { url = "https://files.pythonhosted.org/packages/be/8a/fe34d2f3f9470a27b01c9e76226965863f153d5fbe276f83608562e49c04/google_auth_httplib2-0.2.0-py2.py3-none-any.whl", hash = "sha256:b65a0a2123300dd71281a7bf6e64d65a0759287df52729bdd1ae2e47dc311a3d", size = 9253, upload-time = "2023-12-12T17:40:13.055Z" },
-]
-
-[[package]]
-name = "googleapis-common-protos"
-version = "1.70.0"
-source = { registry = "https://pypi.org/simple" }
-dependencies = [
-    { name = "protobuf" },
-]
-sdist = { url = "https://files.pythonhosted.org/packages/39/24/33db22342cf4a2ea27c9955e6713140fedd51e8b141b5ce5260897020f1a/googleapis_common_protos-1.70.0.tar.gz", hash = "sha256:0e1b44e0ea153e6594f9f394fef15193a68aaaea2d843f83e2742717ca753257", size = 145903, upload-time = "2025-04-14T10:17:02.924Z" }
-wheels = [
-    { url = "https://files.pythonhosted.org/packages/86/f1/62a193f0227cf15a920390abe675f386dec35f7ae3ffe6da582d3ade42c7/googleapis_common_protos-1.70.0-py3-none-any.whl", hash = "sha256:b8bfcca8c25a2bb253e0e0b0adaf8c00773e5e6af6fd92397576680b807e0fd8", size = 294530, upload-time = "2025-04-14T10:17:01.271Z" },
-=======
 name = "fastapi-mcp"
 version = "0.3.6"
 source = { registry = "https://pypi.org/simple" }
@@ -371,7 +301,77 @@
 sdist = { url = "https://files.pythonhosted.org/packages/09/1f/fd44be68fe8c59e958fa5fcb803b3b1f7b55670ea0300ae8dc9f49ec1113/fastapi_mcp-0.3.6.tar.gz", hash = "sha256:c9a919eabf007d4f87a2ef1562d18c4669ce4d4358ba17b6d4d5d3b50ccc5b19", size = 165733, upload-time = "2025-07-10T14:57:07.614Z" }
 wheels = [
     { url = "https://files.pythonhosted.org/packages/23/fb/a63bbe3a943172055744a0e0baf1bad1178b9b72ba37ae0b34c96d2957a6/fastapi_mcp-0.3.6-py3-none-any.whl", hash = "sha256:20146e43c6b4baeb835a927a5bcf2905d3e2f20cd322a743d232cad07e182ebc", size = 23234, upload-time = "2025-07-10T14:57:06.384Z" },
->>>>>>> bca414aa
+]
+
+[[package]]
+name = "google-api-core"
+version = "2.25.1"
+source = { registry = "https://pypi.org/simple" }
+dependencies = [
+    { name = "google-auth" },
+    { name = "googleapis-common-protos" },
+    { name = "proto-plus" },
+    { name = "protobuf" },
+    { name = "requests" },
+]
+sdist = { url = "https://files.pythonhosted.org/packages/dc/21/e9d043e88222317afdbdb567165fdbc3b0aad90064c7e0c9eb0ad9955ad8/google_api_core-2.25.1.tar.gz", hash = "sha256:d2aaa0b13c78c61cb3f4282c464c046e45fbd75755683c9c525e6e8f7ed0a5e8", size = 165443, upload-time = "2025-06-12T20:52:20.439Z" }
+wheels = [
+    { url = "https://files.pythonhosted.org/packages/14/4b/ead00905132820b623732b175d66354e9d3e69fcf2a5dcdab780664e7896/google_api_core-2.25.1-py3-none-any.whl", hash = "sha256:8a2a56c1fef82987a524371f99f3bd0143702fecc670c72e600c1cda6bf8dbb7", size = 160807, upload-time = "2025-06-12T20:52:19.334Z" },
+]
+
+[[package]]
+name = "google-api-python-client"
+version = "2.176.0"
+source = { registry = "https://pypi.org/simple" }
+dependencies = [
+    { name = "google-api-core" },
+    { name = "google-auth" },
+    { name = "google-auth-httplib2" },
+    { name = "httplib2" },
+    { name = "uritemplate" },
+]
+sdist = { url = "https://files.pythonhosted.org/packages/3e/38/daf70faf6d05556d382bac640bc6765f09fcfb9dfb51ac4a595d3453a2a9/google_api_python_client-2.176.0.tar.gz", hash = "sha256:2b451cdd7fd10faeb5dd20f7d992f185e1e8f4124c35f2cdcc77c843139a4cf1", size = 13154773, upload-time = "2025-07-08T18:07:10.354Z" }
+wheels = [
+    { url = "https://files.pythonhosted.org/packages/b1/2c/758f415a19a12c3c6d06902794b0dd4c521d912a59b98ab752bba48812df/google_api_python_client-2.176.0-py3-none-any.whl", hash = "sha256:e22239797f1d085341e12cd924591fc65c56d08e0af02549d7606092e6296510", size = 13678445, upload-time = "2025-07-08T18:07:07.799Z" },
+]
+
+[[package]]
+name = "google-auth"
+version = "2.40.3"
+source = { registry = "https://pypi.org/simple" }
+dependencies = [
+    { name = "cachetools" },
+    { name = "pyasn1-modules" },
+    { name = "rsa" },
+]
+sdist = { url = "https://files.pythonhosted.org/packages/9e/9b/e92ef23b84fa10a64ce4831390b7a4c2e53c0132568d99d4ae61d04c8855/google_auth-2.40.3.tar.gz", hash = "sha256:500c3a29adedeb36ea9cf24b8d10858e152f2412e3ca37829b3fa18e33d63b77", size = 281029, upload-time = "2025-06-04T18:04:57.577Z" }
+wheels = [
+    { url = "https://files.pythonhosted.org/packages/17/63/b19553b658a1692443c62bd07e5868adaa0ad746a0751ba62c59568cd45b/google_auth-2.40.3-py2.py3-none-any.whl", hash = "sha256:1370d4593e86213563547f97a92752fc658456fe4514c809544f330fed45a7ca", size = 216137, upload-time = "2025-06-04T18:04:55.573Z" },
+]
+
+[[package]]
+name = "google-auth-httplib2"
+version = "0.2.0"
+source = { registry = "https://pypi.org/simple" }
+dependencies = [
+    { name = "google-auth" },
+    { name = "httplib2" },
+]
+sdist = { url = "https://files.pythonhosted.org/packages/56/be/217a598a818567b28e859ff087f347475c807a5649296fb5a817c58dacef/google-auth-httplib2-0.2.0.tar.gz", hash = "sha256:38aa7badf48f974f1eb9861794e9c0cb2a0511a4ec0679b1f886d108f5640e05", size = 10842, upload-time = "2023-12-12T17:40:30.722Z" }
+wheels = [
+    { url = "https://files.pythonhosted.org/packages/be/8a/fe34d2f3f9470a27b01c9e76226965863f153d5fbe276f83608562e49c04/google_auth_httplib2-0.2.0-py2.py3-none-any.whl", hash = "sha256:b65a0a2123300dd71281a7bf6e64d65a0759287df52729bdd1ae2e47dc311a3d", size = 9253, upload-time = "2023-12-12T17:40:13.055Z" },
+]
+
+[[package]]
+name = "googleapis-common-protos"
+version = "1.70.0"
+source = { registry = "https://pypi.org/simple" }
+dependencies = [
+    { name = "protobuf" },
+]
+sdist = { url = "https://files.pythonhosted.org/packages/39/24/33db22342cf4a2ea27c9955e6713140fedd51e8b141b5ce5260897020f1a/googleapis_common_protos-1.70.0.tar.gz", hash = "sha256:0e1b44e0ea153e6594f9f394fef15193a68aaaea2d843f83e2742717ca753257", size = 145903, upload-time = "2025-04-14T10:17:02.924Z" }
+wheels = [
+    { url = "https://files.pythonhosted.org/packages/86/f1/62a193f0227cf15a920390abe675f386dec35f7ae3ffe6da582d3ade42c7/googleapis_common_protos-1.70.0-py3-none-any.whl", hash = "sha256:b8bfcca8c25a2bb253e0e0b0adaf8c00773e5e6af6fd92397576680b807e0fd8", size = 294530, upload-time = "2025-04-14T10:17:01.271Z" },
 ]
 
 [[package]]
@@ -1533,12 +1533,9 @@
     { name = "aiosmtplib" },
     { name = "boto3" },
     { name = "fastapi", extra = ["standard"] },
-<<<<<<< HEAD
+    { name = "fastapi-mcp" },
     { name = "google-api-python-client" },
     { name = "google-auth" },
-=======
-    { name = "fastapi-mcp" },
->>>>>>> bca414aa
     { name = "langchain-openai" },
     { name = "mcp", extra = ["cli"] },
     { name = "python-dotenv" },
@@ -1550,12 +1547,9 @@
     { name = "aiosmtplib", specifier = ">=4.0.1" },
     { name = "boto3", specifier = ">=1.39.3" },
     { name = "fastapi", extras = ["standard"], specifier = ">=0.115.12" },
-<<<<<<< HEAD
+    { name = "fastapi-mcp", specifier = "==0.3.6" },
     { name = "google-api-python-client", specifier = ">=2.176.0" },
     { name = "google-auth", specifier = ">=2.40.3" },
-=======
-    { name = "fastapi-mcp", specifier = "==0.3.6" },
->>>>>>> bca414aa
     { name = "langchain-openai", specifier = ">=0.3.18" },
     { name = "mcp", extras = ["cli"], specifier = ">=1.10.1" },
     { name = "python-dotenv", specifier = ">=1.1.0" },

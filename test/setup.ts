--- conflicted
+++ resolved
@@ -1,12 +1,7 @@
 import { config } from 'dotenv';
-<<<<<<< HEAD
-import mongoose from 'mongoose';
-// import { MongoMemoryServer } from 'mongodb-memory-server';
-=======
 // If running tests with in-memory MongoDB, ensure devDependency 'mongodb-memory-server' is installed
 import { MongoMemoryServer } from 'mongodb-memory-server';
 import mongoose from 'mongoose';
->>>>>>> 1e112ad4
 import { resolve } from 'path';
 
 // Load test environment variables from .env.example
@@ -123,7 +118,7 @@
   return mockRedis;
 });
 
-// let mongoServer: MongoMemoryServer | null = null;
+let mongoServer: MongoMemoryServer | null = null;
 
 // Global test setup
 beforeAll(async () => {
@@ -132,22 +127,6 @@
   process.env.DISABLE_AUTH = 'true';
 
   // Use in-memory MongoDB in CI or when explicitly requested
-<<<<<<< HEAD
-  // const useInMemory = process.env.CI === 'true' || process.env.USE_IN_MEMORY_DB === 'true';
-  // if (useInMemory) {
-  //   mongoServer = await MongoMemoryServer.create();
-  //   process.env.MONGODB_URI = mongoServer.getUri();
-  // } else {
-  // Fallback to local Mongo
-  process.env.MONGODB_URI =
-    process.env.MONGODB_URI || 'mongodb://localhost:27017/test';
-  // }
-
-  // Connect to test database
-  try {
-    const mongoUri =
-      process.env.MONGODB_URI || 'mongodb://localhost:27017/test';
-=======
   const useInMemory =
     process.env.CI === 'true' || process.env.USE_IN_MEMORY_DB === 'true';
   if (useInMemory) {
@@ -162,7 +141,6 @@
   // Connect to test database
   try {
     const mongoUri = process.env.MONGODB_URI ?? '';
->>>>>>> 1e112ad4
     await mongoose.connect(mongoUri, {
       // Add connection options for better reliability in CI
       maxPoolSize: 5,
@@ -197,10 +175,10 @@
     }
 
     await mongoose.connection.close();
-    // if (mongoServer) {
-    //   await mongoServer.stop();
-    //   mongoServer = null;
-    // }
+    if (mongoServer) {
+      await mongoServer.stop();
+      mongoServer = null;
+    }
     console.log('Disconnected from test database');
   } catch (error) {
     console.error(

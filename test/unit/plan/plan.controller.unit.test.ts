import type { TestingModule } from '@nestjs/testing';
import { Test } from '@nestjs/testing';

import { PlanController } from '../../../src/modules/plan/plan.controller';
import { PlanService } from '../../../src/modules/plan/plan.service';
import {
  createMockPlanDto,
  createMockUpdatePlanDto,
} from '../../fixtures/dynamic/plan';
<<<<<<< HEAD
import {
  staticBasicPlan,
  staticInactivePlan,
  staticPlan,
  staticProPlan,
} from '../../fixtures/static/plan';
=======
import { staticPlan } from '../../fixtures/static/plan';
>>>>>>> 1e112ad4

// ============================================================================
// Plan Controller Unit Tests - Testing individual methods with mocked dependencies
// ============================================================================

describe('PlanController (Unit)', () => {
  let controller: PlanController;
  let service: jest.Mocked<PlanService>;

  beforeEach(async () => {
    const mockService = {
      createPlan: jest.fn(),
      getAllActivePlans: jest.fn(),
      getPlanById: jest.fn(),
      updatePlan: jest.fn(),
      patchPlan: jest.fn(),
      deletePlan: jest.fn(),
    };

    const module: TestingModule = await Test.createTestingModule({
      controllers: [PlanController],
      providers: [
        {
          provide: PlanService,
          useValue: mockService,
        },
      ],
    }).compile();

    controller = module.get<PlanController>(PlanController);
    service = module.get(PlanService);
  });

  describe('create', () => {
    it('should create a plan', async () => {
      const createPlanDto = createMockPlanDto();
      const expectedResult = { ...staticPlan, ...createPlanDto };

      service.createPlan.mockResolvedValue(expectedResult as any);

      const result = await controller.create(createPlanDto);

      expect(service.createPlan).toHaveBeenCalledWith(createPlanDto);
      expect(result).toEqual(expectedResult);
    });
  });

  describe('findAll', () => {
    it('should return all active plans', async () => {
      const expectedResult = [staticPlan];

      service.getAllActivePlans.mockResolvedValue(expectedResult);

      const result = await controller.findAll();

      expect(service.getAllActivePlans).toHaveBeenCalled();
      expect(result).toEqual(expectedResult);
    });
  });

  describe('findById', () => {
    it('should return a plan by id', async () => {
      const planId = 'plan-123';
      const expectedResult = staticPlan;

      service.getPlanById.mockResolvedValue(expectedResult as any);

      const result = await controller.findById(planId);

      expect(service.getPlanById).toHaveBeenCalledWith(planId);
      expect(result).toEqual(expectedResult);
    });
  });

  describe('update', () => {
    it('should fully update a plan', async () => {
      const planId = 'plan-123';
      const updatePlanDto = createMockUpdatePlanDto();
      const expectedResult = { ...staticPlan, ...updatePlanDto };

      service.updatePlan.mockResolvedValue(expectedResult as any);

      const result = await controller.update(planId, updatePlanDto);

      expect(service.updatePlan).toHaveBeenCalledWith(planId, updatePlanDto);
      expect(result).toEqual(expectedResult);
    });
  });

  describe('patch', () => {
    it('should partially update a plan', async () => {
      const planId = 'plan-123';
      const partialUpdate = { name: 'Updated Plan Name' };
      const expectedResult = { ...staticPlan, ...partialUpdate };

      service.patchPlan.mockResolvedValue(expectedResult as any);

      const result = await controller.patch(planId, partialUpdate);

      expect(service.patchPlan).toHaveBeenCalledWith(planId, partialUpdate);
      expect(result).toEqual(expectedResult);
    });
  });

  describe('delete', () => {
    it('should delete a plan', async () => {
      const planId = 'plan-123';

      service.deletePlan.mockResolvedValue(undefined);

      await controller.remove(planId);

      expect(service.deletePlan).toHaveBeenCalledWith(planId);
    });
  });
});<|MERGE_RESOLUTION|>--- conflicted
+++ resolved
@@ -7,16 +7,7 @@
   createMockPlanDto,
   createMockUpdatePlanDto,
 } from '../../fixtures/dynamic/plan';
-<<<<<<< HEAD
-import {
-  staticBasicPlan,
-  staticInactivePlan,
-  staticPlan,
-  staticProPlan,
-} from '../../fixtures/static/plan';
-=======
 import { staticPlan } from '../../fixtures/static/plan';
->>>>>>> 1e112ad4
 
 // ============================================================================
 // Plan Controller Unit Tests - Testing individual methods with mocked dependencies

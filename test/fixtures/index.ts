// ============================================================================
// Mock Data Unified Export - Provides clean API for all mock data
// ============================================================================

// Static mock data exports
export * from './static/calllog';
export * from './static/common';
<<<<<<< HEAD
export * from './static/setting';
=======
export * from './static/calendar';
>>>>>>> ca6e2389
export * from './static/transcript';
export * from './static/user';


// Dynamic mock data generator exports
export * from './dynamic/calllog';
export * from './dynamic/common';
<<<<<<< HEAD
export * from './dynamic/setting';
=======
export * from './dynamic/calendar';
>>>>>>> ca6e2389
export * from './dynamic/transcript';
export * from './dynamic/user';

// Convenient aliases for commonly used functions
export {
  createMockCallLogDto as createCallLog,
  createMockCallLogDtos as createCallLogs,
} from './dynamic/calllog';
export {
  createMockServiceBookingDto as createServiceBooking,
  createMockServiceBookings as createServiceBookings,
} from './dynamic/calendar';
export {
  createMockTranscriptChunkDto as createChunk,
  createMockTranscriptChunkDtos as createChunks,
  createMockTranscriptDto as createTranscript,
} from './dynamic/transcript';
export {
  createMockUserDto as createUser,
  createMockUserDtos as createUsers,
} from './dynamic/user';<|MERGE_RESOLUTION|>--- conflicted
+++ resolved
@@ -5,11 +5,8 @@
 // Static mock data exports
 export * from './static/calllog';
 export * from './static/common';
-<<<<<<< HEAD
 export * from './static/setting';
-=======
 export * from './static/calendar';
->>>>>>> ca6e2389
 export * from './static/transcript';
 export * from './static/user';
 
@@ -17,11 +14,8 @@
 // Dynamic mock data generator exports
 export * from './dynamic/calllog';
 export * from './dynamic/common';
-<<<<<<< HEAD
 export * from './dynamic/setting';
-=======
 export * from './dynamic/calendar';
->>>>>>> ca6e2389
 export * from './dynamic/transcript';
 export * from './dynamic/user';
 

--- conflicted
+++ resolved
@@ -6,24 +6,17 @@
 export * from './static/calendar';
 export * from './static/calllog';
 export * from './static/common';
-<<<<<<< HEAD
-=======
 export * from './static/setting';
-export * from './static/calendar';
->>>>>>> 403cf4c7
 export * from './static/transcript';
 export * from './static/user';
+
 
 
 // Dynamic mock data generator exports
 export * from './dynamic/calendar';
 export * from './dynamic/calllog';
 export * from './dynamic/common';
-<<<<<<< HEAD
-=======
 export * from './dynamic/setting';
-export * from './dynamic/calendar';
->>>>>>> 403cf4c7
 export * from './dynamic/transcript';
 export * from './dynamic/user';
 

// ============================================================================
// Dynamic Subscription Test Data Generators - Creates fresh test data for each test
// ============================================================================

import { Types } from 'mongoose';

import type { CreateSubscriptionDto } from '../../../src/modules/subscription/dto/create-subscription.dto';
import type { Subscription } from '../../../src/modules/subscription/schema/subscription.schema';
import { generateRandomNumber, randomString } from './common';

// ============================================================================
// Subscription Status Types
// ============================================================================

export const SUBSCRIPTION_STATUSES = ['active', 'failed', 'cancelled'] as const;
export type SubscriptionStatus = (typeof SUBSCRIPTION_STATUSES)[number];

// ============================================================================
// Dynamic Data Generators
// ============================================================================

/**
 * Generate a random subscription ID
 */
function generateSubscriptionId(): string {
  return `sub_${randomString(16)}`;
}

/**
 * Generate a random Stripe customer ID
 */
function generateStripeCustomerId(): string {
  return `cus_${randomString(16)}`;
}

/**
 * Generate a random charge ID
 */
function generateChargeId(): string {
  return `ch_${randomString(16)}`;
}

/**
 * Generate random dates for subscription period
 */
function generateSubscriptionDates(): { startAt: Date; endAt: Date } {
  const startAt = new Date(
    Date.now() - generateRandomNumber(365 * 24 * 60 * 60 * 1000),
  );
  const endAt = new Date(startAt.getTime() + 365 * 24 * 60 * 60 * 1000);
  return { startAt, endAt };
}

// ============================================================================
// Main Factory Functions
// ============================================================================

/**
 * Create a mock subscription DTO with realistic data
 */
export function createMockSubscriptionDto(
  overrides: Partial<CreateSubscriptionDto> = {},
): CreateSubscriptionDto {
  return {
    userId: overrides.userId || new Types.ObjectId().toString(),
    planId: overrides.planId || new Types.ObjectId().toString(),
    ...overrides,
  };
}

/**
 * Create a mock subscription entity with realistic data
 */
export function createMockSubscription(
  overrides: Partial<Subscription> = {},
): Subscription {
  const { startAt, endAt } = generateSubscriptionDates();

  return {
    userId: overrides.userId || new Types.ObjectId(),
    planId: overrides.planId || new Types.ObjectId(),
    subscriptionId: overrides.subscriptionId || generateSubscriptionId(),
    stripeCustomerId: overrides.stripeCustomerId || generateStripeCustomerId(),
    chargeId: overrides.chargeId || generateChargeId(),
    status:
      overrides.status ||
      SUBSCRIPTION_STATUSES[generateRandomNumber(SUBSCRIPTION_STATUSES.length)],
    startAt: overrides.startAt || startAt,
    endAt: overrides.endAt || endAt,
    createdAt: overrides.createdAt || startAt,
    updatedAt: overrides.updatedAt || new Date(),
    ...overrides,
  } as Subscription;
}

/**
 * Create multiple mock subscription entities with variety
 */
export function createMockSubscriptions(
  count: number,
  overrides: Partial<Subscription> = {},
): Subscription[] {
<<<<<<< HEAD
  return Array.from({ length: count }, (_, index) => {
=======
  return Array.from({ length: count }, () => {
>>>>>>> 1e112ad4
    return createMockSubscription({
      ...overrides,
      userId: overrides.userId || new Types.ObjectId(),
      planId: overrides.planId || new Types.ObjectId(),
    });
  });
}

// ============================================================================
// Specialized Subscription Generators
// ============================================================================

/**
 * Create an active subscription
 */
export function createActiveSubscription(
  overrides: Partial<Subscription> = {},
): Subscription {
  return createMockSubscription({
    status: 'active',
    ...overrides,
  });
}

/**
 * Create a failed subscription
 */
export function createFailedSubscription(
  overrides: Partial<Subscription> = {},
): Subscription {
  return createMockSubscription({
    status: 'failed',
    ...overrides,
  });
}

/**
 * Create a cancelled subscription
 */
export function createCancelledSubscription(
  overrides: Partial<Subscription> = {},
): Subscription {
  return createMockSubscription({
    status: 'cancelled',
    ...overrides,
  });
}<|MERGE_RESOLUTION|>--- conflicted
+++ resolved
@@ -100,11 +100,7 @@
   count: number,
   overrides: Partial<Subscription> = {},
 ): Subscription[] {
-<<<<<<< HEAD
-  return Array.from({ length: count }, (_, index) => {
-=======
   return Array.from({ length: count }, () => {
->>>>>>> 1e112ad4
     return createMockSubscription({
       ...overrides,
       userId: overrides.userId || new Types.ObjectId(),

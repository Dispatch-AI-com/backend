import { getModelToken } from '@nestjs/mongoose';
import type { TestingModule } from '@nestjs/testing';
import type { Model } from 'mongoose';
import { Types } from 'mongoose';

import type { CallLog } from '../../src/modules/calllog/schema/calllog.schema';
import type { Service } from '../../src/modules/service/schema/service.schema';
import type { ServiceBooking } from '../../src/modules/service-booking/schema/service-booking.schema';
import type { Transcript } from '../../src/modules/transcript/schema/transcript.schema';
import type { TranscriptChunk } from '../../src/modules/transcript-chunk/schema/transcript-chunk.schema';
<<<<<<< HEAD
import type { Plan } from '../../src/modules/plan/schema/plan.schema';
import type { Subscription } from '../../src/modules/subscription/schema/subscription.schema';
=======
>>>>>>> e68432ee
import type { User } from '../../src/modules/user/schema/user.schema';
import {
  staticCallLog as mockCallLog,
  staticTranscript as mockTranscript,
  staticTranscriptChunks as mockTranscriptChunks,
} from '../fixtures';

export class DatabaseTestHelper {
  private callLogModel: Model<CallLog>;
  private transcriptModel: Model<Transcript>;
  private transcriptChunkModel: Model<TranscriptChunk>;
<<<<<<< HEAD
  private planModel: Model<Plan>;
  private subscriptionModel: Model<Subscription>;
=======
  private serviceBookingModel: Model<ServiceBooking>;
  private serviceModel: Model<Service>;
>>>>>>> e68432ee
  private userModel: Model<User>;

  constructor(private moduleRef: TestingModule) {
    this.callLogModel = moduleRef.get<Model<CallLog>>(getModelToken('CallLog'));
    this.transcriptModel = moduleRef.get<Model<Transcript>>(
      getModelToken('Transcript'),
    );
    this.transcriptChunkModel = moduleRef.get<Model<TranscriptChunk>>(
      getModelToken('TranscriptChunk'),
    );
<<<<<<< HEAD
    this.planModel = moduleRef.get<Model<Plan>>(getModelToken('Plan'));
    this.subscriptionModel = moduleRef.get<Model<Subscription>>(getModelToken('Subscription'));
=======
    this.serviceBookingModel = moduleRef.get<Model<ServiceBooking>>(
      getModelToken('ServiceBooking'),
    );
    this.serviceModel = moduleRef.get<Model<Service>>(getModelToken('Service'));
>>>>>>> e68432ee
    this.userModel = moduleRef.get<Model<User>>(getModelToken('User'));
  }

  async cleanupAll(): Promise<void> {
    await Promise.all([
      this.transcriptChunkModel.deleteMany({}),
      this.transcriptModel.deleteMany({}),
      this.callLogModel.deleteMany({}),
<<<<<<< HEAD
      this.planModel.deleteMany({}),
      this.subscriptionModel.deleteMany({}),
=======
      this.serviceBookingModel.deleteMany({}),
      this.serviceModel.deleteMany({}),
>>>>>>> e68432ee
      this.userModel.deleteMany({}),
    ]);
  }

  async seedBasicData(): Promise<void> {
    // Create CallLog first (dependency for Transcript)
    await this.callLogModel.create(mockCallLog);

    // Create Transcript (dependency for TranscriptChunk)
    await this.transcriptModel.create(mockTranscript);
  }

  async seedTranscriptChunks(): Promise<void> {
    await this.transcriptChunkModel.create(mockTranscriptChunks);
  }

  async createTestTranscriptChunk(data: any): Promise<any> {
    return await this.transcriptChunkModel.create(data);
  }

  async findTranscriptChunkById(id: string): Promise<any> {
    return await this.transcriptChunkModel.findById(id);
  }

  async countTranscriptChunks(filter: any = {}): Promise<number> {
    return await this.transcriptChunkModel.countDocuments(filter);
  }

  // Helper to verify transcript exists
  async verifyTranscriptExists(transcriptId: string): Promise<boolean> {
    const transcript = await this.transcriptModel.findById(transcriptId);
    return !!transcript;
  }

  // Helper to create duplicate chunk for testing
  async createDuplicateStartTimeChunk(
    transcriptId: string,
    startAt: number,
  ): Promise<any> {
    return await this.transcriptChunkModel.create({
      transcriptId: new Types.ObjectId(transcriptId),
      speakerType: 'AI',
      text: 'Original chunk',
      startAt,
    });
  }

<<<<<<< HEAD
  // Public accessors for models
  get userModelAccessor() {
    return this.userModel;
  }

  get planModelAccessor() {
    return this.planModel;
  }

  get subscriptionModelAccessor() {
    return this.subscriptionModel;
=======
  // Calendar-related helper methods (for frontend calendar usage)
  async createServiceBooking(data: any): Promise<any> {
    return await this.serviceBookingModel.create(data);
  }

  async createService(data: any): Promise<any> {
    return await this.serviceModel.create(data);
  }

  async createUser(user: any): Promise<any> {
    return await this.userModel.create(user);
  }

  async countServiceBookings(filter: any = {}): Promise<number> {
    return await this.serviceBookingModel.countDocuments(filter);
  }

  async countServices(filter: any = {}): Promise<number> {
    return await this.serviceModel.countDocuments(filter);
>>>>>>> e68432ee
  }
}<|MERGE_RESOLUTION|>--- conflicted
+++ resolved
@@ -8,11 +8,9 @@
 import type { ServiceBooking } from '../../src/modules/service-booking/schema/service-booking.schema';
 import type { Transcript } from '../../src/modules/transcript/schema/transcript.schema';
 import type { TranscriptChunk } from '../../src/modules/transcript-chunk/schema/transcript-chunk.schema';
-<<<<<<< HEAD
 import type { Plan } from '../../src/modules/plan/schema/plan.schema';
 import type { Subscription } from '../../src/modules/subscription/schema/subscription.schema';
-=======
->>>>>>> e68432ee
+
 import type { User } from '../../src/modules/user/schema/user.schema';
 import {
   staticCallLog as mockCallLog,
@@ -24,13 +22,10 @@
   private callLogModel: Model<CallLog>;
   private transcriptModel: Model<Transcript>;
   private transcriptChunkModel: Model<TranscriptChunk>;
-<<<<<<< HEAD
   private planModel: Model<Plan>;
   private subscriptionModel: Model<Subscription>;
-=======
   private serviceBookingModel: Model<ServiceBooking>;
   private serviceModel: Model<Service>;
->>>>>>> e68432ee
   private userModel: Model<User>;
 
   constructor(private moduleRef: TestingModule) {
@@ -41,15 +36,12 @@
     this.transcriptChunkModel = moduleRef.get<Model<TranscriptChunk>>(
       getModelToken('TranscriptChunk'),
     );
-<<<<<<< HEAD
     this.planModel = moduleRef.get<Model<Plan>>(getModelToken('Plan'));
     this.subscriptionModel = moduleRef.get<Model<Subscription>>(getModelToken('Subscription'));
-=======
     this.serviceBookingModel = moduleRef.get<Model<ServiceBooking>>(
       getModelToken('ServiceBooking'),
     );
     this.serviceModel = moduleRef.get<Model<Service>>(getModelToken('Service'));
->>>>>>> e68432ee
     this.userModel = moduleRef.get<Model<User>>(getModelToken('User'));
   }
 
@@ -58,13 +50,10 @@
       this.transcriptChunkModel.deleteMany({}),
       this.transcriptModel.deleteMany({}),
       this.callLogModel.deleteMany({}),
-<<<<<<< HEAD
       this.planModel.deleteMany({}),
       this.subscriptionModel.deleteMany({}),
-=======
       this.serviceBookingModel.deleteMany({}),
       this.serviceModel.deleteMany({}),
->>>>>>> e68432ee
       this.userModel.deleteMany({}),
     ]);
   }
@@ -112,7 +101,6 @@
     });
   }
 
-<<<<<<< HEAD
   // Public accessors for models
   get userModelAccessor() {
     return this.userModel;
@@ -124,7 +112,7 @@
 
   get subscriptionModelAccessor() {
     return this.subscriptionModel;
-=======
+  }
   // Calendar-related helper methods (for frontend calendar usage)
   async createServiceBooking(data: any): Promise<any> {
     return await this.serviceBookingModel.create(data);
@@ -144,6 +132,5 @@
 
   async countServices(filter: any = {}): Promise<number> {
     return await this.serviceModel.countDocuments(filter);
->>>>>>> e68432ee
   }
 }